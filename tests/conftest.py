import pytest, os
import logging
from sqlmodel import Session
from sqlalchemy import Engine
from ewxpwsdb.db.importdata import read_station_table
from ewxpwsdb.db.database import init_db, get_db_url, drop_pg_db, create_temp_pg_engine


logging.basicConfig(
    level=os.environ.get('LOGLEVEL', 'DEBUG').upper()
)

def pytest_addoption(parser):

    parser.addoption('--dburl',
                     action='store',
                     default='',
                     help='sqlalchemy db url for test.  If sqlite, is created and then deleted on completion')

    parser.addoption('--file',
                     action='store',
                     default='data/test_stations.tsv',
                     help='tsv file to use for test data')
    
    parser.addoption('--no-import',
                     action='store_true',
                     help='use this to skip importing data (assumes test db already has data)')

    parser.addoption('--echo',
                     action='store_true',
                     help='enable SQL echo-ing')

    parser.addoption('--station_type',
                action='store',
                default = 'SPECTRUM',
                help='station type in all caps')
    


@pytest.fixture(scope = 'session')
def station_file(request: pytest.FixtureRequest):
    file_path = request.config.getoption("--file")
    if not file_path:
        file_path = 'data/test_stations.tsv'
    
    if not os.path.exists(file_path):
        raise FileExistsError(f"can't find station test data file {file_path}")
    
    return(file_path)


##### Database Fixtures
# the goal of these is to allow test modules to create a temporary test 
# database that is created, filled with data as needed, and deleted when done
# currently only works with SQLite databases.  We will need to find another solution 
# for ephemoral databases with Postgresql 
# TODO consider changing session based on this post:
# https://stackoverflow.com/questions/58660378/how-use-pytest-to-unit-test-sqlalchemy-orm-classes 

@pytest.fixture
def test_host(scope = 'session'):
    # override to test remote hosts
    return 'localhost'
    
@pytest.fixture(scope = 'session')
def test_db_url(request: pytest.FixtureRequest)->str:
    db_url_param = request.config.getoption("--dburl") 
    db_url = get_db_url(db_url_param) # if dburl param is empty, this fn looks to the environment for a string

    return db_url



# this is a generator function so does not have a return type
@pytest.fixture(scope = 'module')
def db_engine(request: pytest.FixtureRequest, test_db_url: str):
<<<<<<< HEAD

    tmp_db_engine = create_temp_pg_engine(admin_db_url=test_db_url, name_prefix='ewxpws_testdb')
    
    # create tables and initial data in the test database.  If one exists, it may insert new values like stations
    init_db(tmp_db_engine)
=======
    # if request.config.getoption("--echo"):
    #     echo_option = True
    # else:
    #     echo_option = False
>>>>>>> d8fafd43

    yield tmp_db_engine
    
    temp_db_name = tmp_db_engine.url.database
    temp_db_host = tmp_db_engine.url.host
    tmp_db_engine.dispose()

    db_deleted = drop_pg_db(db_name_to_delete=temp_db_name, admin_db_url=test_db_url)
    
    if not db_deleted:
        print(f"unable to delete db {temp_db_name} on test db host {temp_db_host}")
    

@pytest.fixture(scope = 'session')
def db_session(db_engine: Engine):


    with Session(db_engine) as session:
        yield session
        session.close()

    from sqlalchemy.orm import close_all_sessions
    close_all_sessions()
        
    # session = Session(db_engine)
    # yield session
    # # remove any changes made to the db
    # session.rollback()
    # session.close()

@pytest.fixture(scope = 'module')
def test_station_data(request: pytest.FixtureRequest):
    station_file = request.config.getoption("--file")
    # check that it exists
    stations = read_station_table(station_file)
    return stations


@pytest.fixture(scope = 'module')
def db_with_data(db_engine: Engine, request: pytest.FixtureRequest, test_station_data):

    if not request.config.getoption("--no-import"):   
        # station_file = request.config.getoption("--file")
        # # will raise exception if there is a problem
        # import_station_file(station_file, db_engine)
        from ewxpwsdb.db.importdata import import_station_records
        import_station_records(weatherstation_data=test_station_data, engine=db_engine)
    
    yield db_engine

@pytest.fixture(scope = 'function')
def db_with_data_session(db_with_data: Engine):

    with Session(db_with_data) as session:
        yield session
        session.close()
    

@pytest.fixture(scope='session')
def station_type(request: pytest.FixtureRequest)->str:
    return ( request.config.getoption("--station_type").upper() )<|MERGE_RESOLUTION|>--- conflicted
+++ resolved
@@ -74,18 +74,11 @@
 # this is a generator function so does not have a return type
 @pytest.fixture(scope = 'module')
 def db_engine(request: pytest.FixtureRequest, test_db_url: str):
-<<<<<<< HEAD
 
     tmp_db_engine = create_temp_pg_engine(admin_db_url=test_db_url, name_prefix='ewxpws_testdb')
     
     # create tables and initial data in the test database.  If one exists, it may insert new values like stations
     init_db(tmp_db_engine)
-=======
-    # if request.config.getoption("--echo"):
-    #     echo_option = True
-    # else:
-    #     echo_option = False
->>>>>>> d8fafd43
 
     yield tmp_db_engine
     
@@ -98,7 +91,7 @@
     if not db_deleted:
         print(f"unable to delete db {temp_db_name} on test db host {temp_db_host}")
     
-
+    
 @pytest.fixture(scope = 'session')
 def db_session(db_engine: Engine):
 
